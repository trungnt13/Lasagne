--- conflicted
+++ resolved
@@ -50,11 +50,7 @@
 __all__ = [
     "LocalResponseNormalization2DLayer",
     "BatchNormLayer",
-<<<<<<< HEAD
     "batch_norm"
-=======
-    "batch_norm",
->>>>>>> 0e0cf312
 ]
 
 
@@ -123,40 +119,25 @@
         scale = scale ** self.beta
         return input / scale
 
-<<<<<<< HEAD
+
 class BatchNormLayer(Layer):
-
-=======
-
-class BatchNormLayer(Layer):
->>>>>>> 0e0cf312
     """
     lasagne.layers.BatchNormLayer(incoming, axes='auto', epsilon=1e-4,
     alpha=0.1, mode='low_mem',
     beta=lasagne.init.Constant(0), gamma=lasagne.init.Constant(1),
     mean=lasagne.init.Constant(0), inv_std=lasagne.init.Constant(1), **kwargs)
-<<<<<<< HEAD
+
     Batch Normalization
+
     This layer implements batch normalization of its inputs, following [1]_:
+
     .. math::
         y = \\frac{x - \\mu}{\\sqrt{\\sigma^2 + \\epsilon}} \\gamma + \\beta
+
     That is, the input is normalized to zero mean and unit variance, and then
     linearly transformed. The crucial part is that the mean and variance are
     computed across the batch dimension, i.e., over examples, not per example.
-=======
-
-    Batch Normalization
-
-    This layer implements batch normalization of its inputs, following [1]_:
-
-    .. math::
-        y = \\frac{x - \\mu}{\\sqrt{\\sigma^2 + \\epsilon}} \\gamma + \\beta
-
-    That is, the input is normalized to zero mean and unit variance, and then
-    linearly transformed. The crucial part is that the mean and variance are
-    computed across the batch dimension, i.e., over examples, not per example.
-
->>>>>>> 0e0cf312
+
     During training, :math:`\\mu` and :math:`\\sigma^2` are defined to be the
     mean and variance of the current input mini-batch :math:`x`, and during
     testing, they are replaced with average statistics over the training
@@ -167,10 +148,7 @@
     By default, this layer learns the average statistics as exponential moving
     averages computed during training, so it can be plugged into an existing
     network without any changes of the training procedure (see Notes).
-<<<<<<< HEAD
-=======
-
->>>>>>> 0e0cf312
+
     Parameters
     ----------
     incoming : a :class:`Layer` instance or a tuple
@@ -209,78 +187,53 @@
     **kwargs
         Any additional keyword arguments are passed to the :class:`Layer`
         superclass.
-<<<<<<< HEAD
-=======
-
->>>>>>> 0e0cf312
+
     Notes
     -----
     This layer should be inserted between a linear transformation (such as a
     :class:`DenseLayer`, or :class:`Conv2DLayer`) and its nonlinearity. The
     convenience function :func:`batch_norm` modifies an existing layer to
     insert batch normalization in front of its nonlinearity.
-<<<<<<< HEAD
+
     The behavior can be controlled by passing keyword arguments to
     :func:`lasagne.layers.get_output()` when building the output expression
     of any network containing this layer.
-=======
-
-    The behavior can be controlled by passing keyword arguments to
-    :func:`lasagne.layers.get_output()` when building the output expression
-    of any network containing this layer.
-
->>>>>>> 0e0cf312
+
     During training, [1]_ normalize each input mini-batch by its statistics
     and update an exponential moving average of the statistics to be used for
     validation. This can be achieved by passing ``deterministic=False``.
     For validation, [1]_ normalize each input mini-batch by the stored
     statistics. This can be achieved by passing ``deterministic=True``.
-<<<<<<< HEAD
-=======
-
->>>>>>> 0e0cf312
+
     For more fine-grained control, ``batch_norm_update_averages`` can be passed
     to update the exponential moving averages (``True``) or not (``False``),
     and ``batch_norm_use_averages`` can be passed to use the exponential moving
     averages for normalization (``True``) or normalize each mini-batch by its
     own statistics (``False``). These settings override ``deterministic``.
-<<<<<<< HEAD
-=======
-
->>>>>>> 0e0cf312
+
     Note that for testing a model after training, [1]_ replace the stored
     exponential moving average statistics by fixing all network weights and
     re-computing average statistics over the training data in a layerwise
     fashion. This is not part of the layer implementation.
-<<<<<<< HEAD
-=======
-
->>>>>>> 0e0cf312
+
     In case you set `axes` to not include the batch dimension (the first axis,
     usually), normalization is done per example, not across examples. This does
     not require any averages, so you can pass ``batch_norm_update_averages``
     and ``batch_norm_use_averages`` as ``False`` in this case.
-<<<<<<< HEAD
     See also
     --------
     batch_norm : Convenience function to apply batch normalization to a layer
-=======
 
     See also
     --------
     batch_norm : Convenience function to apply batch normalization to a layer
 
->>>>>>> 0e0cf312
     References
     ----------
     .. [1] Ioffe, Sergey and Szegedy, Christian (2015):
            Batch Normalization: Accelerating Deep Network Training by Reducing
            Internal Covariate Shift. http://arxiv.org/abs/1502.03167.
     """
-<<<<<<< HEAD
-
-=======
->>>>>>> 0e0cf312
     def __init__(self, incoming, axes='auto', epsilon=1e-4, alpha=0.1,
                  mode='low_mem', beta=init.Constant(0), gamma=init.Constant(1),
                  mean=init.Constant(0), inv_std=init.Constant(1), **kwargs):
@@ -372,20 +325,12 @@
 def batch_norm(layer, **kwargs):
     """
     Apply batch normalization to an existing layer. This is a convenience
-<<<<<<< HEAD
-    function modifying an existing layer to include batch normalization:
-     - It will steal the layer's nonlinearity if there is one (effectively
-    introducing the normalization right before the nonlinearity),
-     - Remove the layer's bias if there is one (because it would be redundant),
-     and add a :class:`BatchNormLayer` and :class:`NonlinearityLayer` on top.
-=======
     function modifying an existing layer to include batch normalization: It
     will steal the layer's nonlinearity if there is one (effectively
     introducing the normalization right before the nonlinearity), remove
     the layer's bias if there is one (because it would be redundant), and add
     a :class:`BatchNormLayer` and :class:`NonlinearityLayer` on top.
 
->>>>>>> 0e0cf312
     Parameters
     ----------
     layer : A :class:`Layer` instance
@@ -394,37 +339,24 @@
     **kwargs
         Any additional keyword arguments are passed on to the
         :class:`BatchNormLayer` constructor.
-<<<<<<< HEAD
-=======
-
->>>>>>> 0e0cf312
+
     Returns
     -------
     BatchNormLayer or NonlinearityLayer instance
         A batch normalization layer stacked on the given modified `layer`, or
         a nonlinearity layer stacked on top of both if `layer` was nonlinear.
-<<<<<<< HEAD
+
     Examples
     --------
     Just wrap any layer into a :func:`batch_norm` call on creating it:
-=======
-
-    Examples
-    --------
-    Just wrap any layer into a :func:`batch_norm` call on creating it:
-
->>>>>>> 0e0cf312
+
     >>> from lasagne.layers import InputLayer, DenseLayer, batch_norm
     >>> from lasagne.nonlinearities import tanh
     >>> l1 = InputLayer((64, 768))
     >>> l2 = batch_norm(DenseLayer(l1, num_units=500, nonlinearity=tanh))
-<<<<<<< HEAD
+
     This introduces batch normalization right before its nonlinearity:
-=======
-
-    This introduces batch normalization right before its nonlinearity:
-
->>>>>>> 0e0cf312
+
     >>> from lasagne.layers import get_all_layers
     >>> [l.__class__.__name__ for l in get_all_layers(l2)]
     ['InputLayer', 'DenseLayer', 'BatchNormLayer', 'NonlinearityLayer']
